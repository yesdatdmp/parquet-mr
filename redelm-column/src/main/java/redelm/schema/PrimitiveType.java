/**
 * Copyright 2012 Twitter, Inc.
 *
 * Licensed under the Apache License, Version 2.0 (the "License");
 * you may not use this file except in compliance with the License.
 * You may obtain a copy of the License at
 *
 * http://www.apache.org/licenses/LICENSE-2.0
 *
 * Unless required by applicable law or agreed to in writing, software
 * distributed under the License is distributed on an "AS IS" BASIS,
 * WITHOUT WARRANTIES OR CONDITIONS OF ANY KIND, either express or implied.
 * See the License for the specific language governing permissions and
 * limitations under the License.
 */
package redelm.schema;

import redelm.column.ColumnReader;
import redelm.io.RecordConsumer;

public class PrimitiveType extends Type {
  public static enum Primitive {
    STRING {
      @Override
      public String toString(ColumnReader columnReader) {
        return columnReader.getString();
      }
      @Override
      public void addValueToRecordConsumer(RecordConsumer recordConsumer,
          ColumnReader columnReader) {
        recordConsumer.addString(columnReader.getString());
      }
    },
    INT64 {
      @Override
      public String toString(ColumnReader columnReader) {
<<<<<<< HEAD
        return String.valueOf(columnReader.getInteger());
=======
        return String.valueOf(columnReader.getLong());
      }
      @Override
      public void addValueToRecordConsumer(RecordConsumer recordConsumer,
          ColumnReader columnReader) {
        recordConsumer.addLong(columnReader.getLong());
      }
    },
    INT32 {
      @Override
      public String toString(ColumnReader columnReader) {
        return String.valueOf(columnReader.getInt());
>>>>>>> da419bfe
      }
      @Override
      public void addValueToRecordConsumer(RecordConsumer recordConsumer,
          ColumnReader columnReader) {
        recordConsumer.addInteger(columnReader.getInteger());
      }
    },
    BOOLEAN {
      @Override
      public String toString(ColumnReader columnReader) {
        return String.valueOf(columnReader.getBoolean());
      }
      @Override
      public void addValueToRecordConsumer(RecordConsumer recordConsumer,
          ColumnReader columnReader) {
        recordConsumer.addBoolean(columnReader.getBoolean());
      }
    },
    BINARY {
      @Override
      public String toString(ColumnReader columnReader) {
        return String.valueOf(columnReader.getBinary());
      }
      @Override
      public void addValueToRecordConsumer(RecordConsumer recordConsumer,
          ColumnReader columnReader) {
        recordConsumer.addBinary(columnReader.getBinary());
      }
    },
    FLOAT {
      @Override
      public String toString(ColumnReader columnReader) {
        return String.valueOf(columnReader.getFloat());
      }
      @Override
      public void addValueToRecordConsumer(RecordConsumer recordConsumer,
          ColumnReader columnReader) {
        recordConsumer.addFloat(columnReader.getFloat());
      }
    },
    DOUBLE {
      @Override
      public String toString(ColumnReader columnReader) {
        return String.valueOf(columnReader.getDouble());
      }
      @Override
      public void addValueToRecordConsumer(RecordConsumer recordConsumer,
          ColumnReader columnReader) {
        recordConsumer.addDouble(columnReader.getDouble());
      }
    };

    abstract public String toString(ColumnReader columnReader);

    abstract public void addValueToRecordConsumer(RecordConsumer recordConsumer, ColumnReader columnReader);

  }

  private final Primitive primitive;

  public PrimitiveType(Repetition repetition, Primitive primitive, String name) {
    super(name, repetition);
    this.primitive = primitive;
  }

  public Primitive getPrimitive() {
    return primitive;
  }

  @Override
  public boolean isPrimitive() {
    return true;
  }

  @Override
  public void accept(TypeVisitor visitor) {
    visitor.visit(this);
  }

  @Override
  public StringBuilder toStringBuilder(String indent) {
    return new StringBuilder(indent)
               .append(getRepetition().name().toLowerCase())
               .append(" ")
               .append(primitive.name().toLowerCase())
               .append(" ")
               .append(getName());
  }

  @Override
  protected boolean typeEquals(Type other) {
      if (other.isPrimitive()) {
          PrimitiveType primitiveType = other.asPrimitiveType();
          return getRepetition() == primitiveType.getRepetition() &&
                 getPrimitive().equals(primitiveType.getPrimitive()) &&
                 getName().equals(primitiveType.getName());
      } else {
          return false;
      }
  }

  @Override
  protected int typeHashCode() {
    int hash = 17;
    hash += 31 * getRepetition().hashCode();
    hash += 31 * getPrimitive().hashCode();
    hash += 31 * getName().hashCode();
    return hash;
  }
}<|MERGE_RESOLUTION|>--- conflicted
+++ resolved
@@ -34,9 +34,6 @@
     INT64 {
       @Override
       public String toString(ColumnReader columnReader) {
-<<<<<<< HEAD
-        return String.valueOf(columnReader.getInteger());
-=======
         return String.valueOf(columnReader.getLong());
       }
       @Override
@@ -48,8 +45,7 @@
     INT32 {
       @Override
       public String toString(ColumnReader columnReader) {
-        return String.valueOf(columnReader.getInt());
->>>>>>> da419bfe
+        return String.valueOf(columnReader.getInteger());
       }
       @Override
       public void addValueToRecordConsumer(RecordConsumer recordConsumer,
